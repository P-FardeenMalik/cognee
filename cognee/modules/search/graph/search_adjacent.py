""" This module contains the function to find the neighbours of a given node in the graph"""


async def search_adjacent(graph,query:str, other_param:dict = None)->dict:
    """ Find the neighbours of a given node in the graph
    :param graph: A NetworkX graph object

    :return: A dictionary containing the unique identifiers and descriptions of the neighbours of the given node
    """

    node_id = other_param.get('node_id') if other_param else None

    if node_id is None or node_id not in graph:
        return {}

    neighbors = list(graph.neighbors(node_id))
    neighbor_descriptions = {}

    for neighbor in neighbors:
        # Access the 'description' attribute for each neighbor
        # The get method returns None if 'description' attribute does not exist for the node
<<<<<<< HEAD
        neighbor_descriptions[neighbor] = graph.nodes[neighbor].get('description')
=======
        neighbor_descriptions[neighbor] = G.nodes[neighbor].get("description")
>>>>>>> 1592566b

    return neighbor_descriptions<|MERGE_RESOLUTION|>--- conflicted
+++ resolved
@@ -1,7 +1,7 @@
 """ This module contains the function to find the neighbours of a given node in the graph"""
 
 
-async def search_adjacent(graph,query:str, other_param:dict = None)->dict:
+async def search_adjacent(graph, query: str, other_param: dict = None) -> dict:
     """ Find the neighbours of a given node in the graph
     :param graph: A NetworkX graph object
 
@@ -19,10 +19,6 @@
     for neighbor in neighbors:
         # Access the 'description' attribute for each neighbor
         # The get method returns None if 'description' attribute does not exist for the node
-<<<<<<< HEAD
         neighbor_descriptions[neighbor] = graph.nodes[neighbor].get('description')
-=======
-        neighbor_descriptions[neighbor] = G.nodes[neighbor].get("description")
->>>>>>> 1592566b
 
     return neighbor_descriptions