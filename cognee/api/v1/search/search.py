""" This module contains the search function that is used to search for nodes in the graph."""
import asyncio
from enum import Enum, auto
from typing import Dict, Any, Callable, List

from cognee.modules.search.graph.search_adjacent import search_adjacent
from cognee.modules.search.vector.search_similarity import search_similarity
from cognee.modules.search.graph.search_categories import search_categories
from cognee.modules.search.graph.search_neighbour import search_neighbour


class SearchType(Enum):
    ADJACENT = auto()
    SIMILARITY = auto()
    CATEGORIES = auto()
    NEIGHBOR = auto()


async def search(graph, query_params: Dict[SearchType, Dict[str, Any]]) -> List:
    search_functions: Dict[SearchType, Callable] = {
        SearchType.ADJACENT: search_adjacent,
        SearchType.SIMILARITY: search_similarity,
        SearchType.CATEGORIES: search_categories,
        SearchType.NEIGHBOR: search_neighbour,
    }

    results = []

    # Create a list to hold all the coroutine objects
    search_tasks = []

    for search_type, params in query_params.items():
        search_func = search_functions.get(search_type)
        if search_func:
            # Schedule the coroutine for execution and store the task
            full_params = {**params, 'graph': graph}
            task = search_func(**full_params)
            search_tasks.append(task)

    # Use asyncio.gather to run all scheduled tasks concurrently
    search_results = await asyncio.gather(*search_tasks)

    # Update the results set with the results from all tasks
    for search_result in search_results:
        results.append(search_result)

    return results

# if __name__ == "__main__":
#     import asyncio

#     query_params = {
#         SearchType.SIMILARITY: {'query': 'your search query here'}
#     }
#     async def main():
#         graph_client = get_graph_client(GraphDBType.NETWORKX)

#         await graph_client.load_graph_from_file()
#         graph = graph_client.graph
#         results = await complex_search(graph, query_params)
#         print(results)

<<<<<<< HEAD
#     asyncio.run(main())
=======

    query_params = {
        SearchType.SIMILARITY: {'query': 'your search query here'}
    }
    async def main():
        graph_client = get_graph_client(GraphDBType.NETWORKX)

        await graph_client.load_graph_from_file()
        graph = graph_client.graph
        results = await search(graph, query_params)
        print(results)

    asyncio.run(main())
>>>>>>> 13551dac
<|MERGE_RESOLUTION|>--- conflicted
+++ resolved
@@ -57,23 +57,7 @@
 
 #         await graph_client.load_graph_from_file()
 #         graph = graph_client.graph
-#         results = await complex_search(graph, query_params)
+#         results = await search(graph, query_params)
 #         print(results)
 
-<<<<<<< HEAD
-#     asyncio.run(main())
-=======
-
-    query_params = {
-        SearchType.SIMILARITY: {'query': 'your search query here'}
-    }
-    async def main():
-        graph_client = get_graph_client(GraphDBType.NETWORKX)
-
-        await graph_client.load_graph_from_file()
-        graph = graph_client.graph
-        results = await search(graph, query_params)
-        print(results)
-
-    asyncio.run(main())
->>>>>>> 13551dac
+#     asyncio.run(main())