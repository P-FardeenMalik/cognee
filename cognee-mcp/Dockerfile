# Use a Python image with uv pre-installed
FROM ghcr.io/astral-sh/uv:python3.12-bookworm-slim AS uv

# Install the project into `/app`
WORKDIR /app

# Enable bytecode compilation
# ENV UV_COMPILE_BYTECODE=1

# Copy from the cache instead of linking since it's a mounted volume
ENV UV_LINK_MODE=copy

# Set build argument
ARG DEBUG

# Set environment variable based on the build argument
ENV DEBUG=${DEBUG}

# Install system dependencies
RUN apt-get update && apt-get install -y \
    gcc \
    libpq-dev \
    git \
    curl \
    clang \
    build-essential \
    && rm -rf /var/lib/apt/lists/*

# Copy pyproject.toml and lockfile first for better caching
COPY ./cognee-mcp/pyproject.toml ./cognee-mcp/uv.lock ./cognee-mcp/entrypoint.sh ./

# Install the project's dependencies using the lockfile and settings
RUN --mount=type=cache,target=/root/.cache/uv \
    uv sync --frozen --no-install-project --no-dev --no-editable

# Copy Alembic configuration
COPY alembic.ini /app/alembic.ini
COPY alembic/ /app/alembic

# Then, add the rest of the project source code and install it
# Installing separately from its dependencies allows optimal layer caching
COPY ./cognee-mcp /app
RUN --mount=type=cache,target=/root/.cache/uv \
    uv sync --frozen --no-dev --no-editable

FROM python:3.12-slim-bookworm

RUN apt-get update && apt-get install -y \
    libpq5 \
    && rm -rf /var/lib/apt/lists/*

WORKDIR /app

<<<<<<< HEAD
=======
# Copy the virtual environment from the uv stage
>>>>>>> 11422f36
COPY --from=uv /usr/local /usr/local
COPY --from=uv /app /app

RUN chmod +x /app/entrypoint.sh

# Place executables in the environment at the front of the path
ENV PATH="/app/.venv/bin:$PATH"

# Set environment variables for MCP server
ENV PYTHONUNBUFFERED=1
ENV MCP_LOG_LEVEL=DEBUG
ENV PYTHONPATH=/app

# Use the application name from pyproject.toml for normal operation
# For testing, we'll override this with a direct command
ENTRYPOINT ["/app/entrypoint.sh"]<|MERGE_RESOLUTION|>--- conflicted
+++ resolved
@@ -51,10 +51,7 @@
 
 WORKDIR /app
 
-<<<<<<< HEAD
-=======
 # Copy the virtual environment from the uv stage
->>>>>>> 11422f36
 COPY --from=uv /usr/local /usr/local
 COPY --from=uv /app /app
 
