[tool.poetry]
name = "cognee"
version = "0.1.1"
description = "Cognee - is a library for enriching LLM context with a semantic layer for better understanding and reasoning."
authors = ["Vasilije Markovic"]
readme = "README.md"
license = "Apache-2.0"
homepage = "https://www.cognee.ai"
repository = "https://github.com/topoteretes/cognee"
classifiers = [
    "Development Status :: 4 - Beta",
    "Intended Audience :: Developers",
    "License :: OSI Approved :: Apache Software License",
    "Topic :: Software Development :: Libraries",
    "Operating System :: MacOS :: MacOS X",
    "Operating System :: POSIX :: Linux",
    "Operating System :: Microsoft :: Windows",]

[tool.poetry.dependencies]
python = "~3.10"
openai = "1.14.3"
python-dotenv = "1.0.1"
fastapi = "^0.109.2"
uvicorn = "0.22.0"
boto3 = "^1.26.125"
gunicorn = "^20.1.0"
sqlalchemy = "^2.0.21"
asyncpg = "^0.28.0"
instructor = "^0.6.6"
networkx = "^3.2.1"
graphviz = "^0.20.1"
langdetect = "^1.0.9"
debugpy = "^1.8.0"
pyarrow = "^15.0.0"
pylint = "^3.0.3"
aiosqlite = "^0.20.0"
pymupdf = "^1.23.25"
pandas = "^2.2.0"
greenlet = "^3.0.3"
ruff = "^0.2.2"
filetype = "^1.2.0"
nltk = "^3.8.1"
dlt = "^0.4.6"
duckdb = {version = "^0.10.0", extras = ["dlt"]}
overrides = "^7.7.0"
aiofiles = "^23.2.1"
duckdb-engine = "^0.11.2"
graphistry = "^0.33.5"
tenacity = "^8.2.3"
weaviate-client = "^4.5.4"
<<<<<<< HEAD
qdrant-client = "^1.8.0"
=======
scikit-learn = "^1.4.1.post1"
fastembed = "^0.2.5"
pypdf = "^4.1.0"
>>>>>>> a87d627e

[tool.poetry.extras]
dbt = ["dbt-core", "dbt-redshift", "dbt-bigquery", "dbt-duckdb", "dbt-snowflake", "dbt-athena-community", "dbt-databricks"]
gcp = ["grpcio", "google-cloud-bigquery", "db-dtypes", "gcsfs"]
# bigquery is alias on gcp extras
bigquery = ["grpcio", "google-cloud-bigquery", "pyarrow", "db-dtypes", "gcsfs"]
postgres = ["psycopg2-binary", "psycopg2cffi"]
redshift = ["psycopg2-binary", "psycopg2cffi"]
parquet = ["pyarrow"]
duckdb = ["duckdb"]
qdrant = ["qdrant-client"]
filesystem = ["s3fs", "botocore"]
s3 = ["s3fs", "botocore"]
gs = ["gcsfs"]
az = ["adlfs"]
snowflake = ["snowflake-connector-python"]
motherduck = ["duckdb", "pyarrow"]
cli = ["pipdeptree", "cron-descriptor"]
athena = ["pyathena", "pyarrow", "s3fs", "botocore"]
weaviate = ["weaviate-client"]
mssql = ["pyodbc"]
synapse = ["pyodbc", "adlfs", "pyarrow"]
databricks = ["databricks-sql-connector"]
lancedb = ["lancedb"]
pinecone = ["pinecone-client"]
neo4j = ["neo4j", "py2neo"]
notebook =[ "ipykernel","overrides", "ipywidgets", "jupyterlab", "jupyterlab_widgets", "jupyterlab-server", "jupyterlab-git"]

[tool.poetry.group.dev.dependencies]
pytest = "^7.4.0"
pytest-asyncio = "^0.21.1"
coverage = "^7.3.2"
mypy = "^1.7.1"
notebook = "^7.1.1"

[tool.poetry.group.docs.dependencies]
mkdocs = "^1.4.3"
mkdocs-material = {extras = ["imaging"], version = "^9.5.9"}
mkdocstrings = "^0.22.0"
mkdocstrings-python = "^1.1.2"
pytest-examples = "^0.0.10"
mkdocs-jupyter = "^0.24.6"
mkdocs-minify-plugin = "^0.8.0"
mkdocs-redirects = "^1.2.1"

[tool.poetry.group.test-docs.dependencies]
fastapi = "^0.109.2"
redis = "^5.0.1"
diskcache = "^5.6.3"
pandas = "^2.2.0"
tabulate = "^0.9.0"


[tool.ruff] # https://beta.ruff.rs/docs/
line-length = 100
ignore = ["F401"]
ignore-init-module-imports = true

[build-system]
requires = ["poetry-core"]
build-backend = "poetry.core.masonry.api"<|MERGE_RESOLUTION|>--- conflicted
+++ resolved
@@ -18,7 +18,7 @@
 
 [tool.poetry.dependencies]
 python = "~3.10"
-openai = "1.14.3"
+openai = "1.12.0"
 python-dotenv = "1.0.1"
 fastapi = "^0.109.2"
 uvicorn = "0.22.0"
@@ -26,7 +26,7 @@
 gunicorn = "^20.1.0"
 sqlalchemy = "^2.0.21"
 asyncpg = "^0.28.0"
-instructor = "^0.6.6"
+instructor = "^0.3.4"
 networkx = "^3.2.1"
 graphviz = "^0.20.1"
 langdetect = "^1.0.9"
@@ -44,17 +44,14 @@
 duckdb = {version = "^0.10.0", extras = ["dlt"]}
 overrides = "^7.7.0"
 aiofiles = "^23.2.1"
+qdrant-client = "^1.8.0"
 duckdb-engine = "^0.11.2"
 graphistry = "^0.33.5"
 tenacity = "^8.2.3"
 weaviate-client = "^4.5.4"
-<<<<<<< HEAD
-qdrant-client = "^1.8.0"
-=======
 scikit-learn = "^1.4.1.post1"
 fastembed = "^0.2.5"
 pypdf = "^4.1.0"
->>>>>>> a87d627e
 
 [tool.poetry.extras]
 dbt = ["dbt-core", "dbt-redshift", "dbt-bigquery", "dbt-duckdb", "dbt-snowflake", "dbt-athena-community", "dbt-databricks"]
@@ -65,7 +62,6 @@
 redshift = ["psycopg2-binary", "psycopg2cffi"]
 parquet = ["pyarrow"]
 duckdb = ["duckdb"]
-qdrant = ["qdrant-client"]
 filesystem = ["s3fs", "botocore"]
 s3 = ["s3fs", "botocore"]
 gs = ["gcsfs"]
