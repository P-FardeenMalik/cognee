--- conflicted
+++ resolved
@@ -56,13 +56,10 @@
     "dlt[sqlalchemy]>=1.9.0,<2",
     "sentry-sdk[fastapi]>=2.9.0,<3",
     "structlog>=25.2.0,<26",
-<<<<<<< HEAD
     "pympler>=1.1",
-=======
     "onnxruntime<=1.21.1",
     "pylance==0.22.0",
     "kuzu==0.9.0"
->>>>>>> b8ea699a
 ]
 
 [project.optional-dependencies]
