[tool.poetry]
name = "cognee"
version = "0.1.7"
description = "Cognee - is a library for enriching LLM context with a semantic layer for better understanding and reasoning."
authors = ["Vasilije Markovic", "Boris Arzentar"]
readme = "README.md"
license = "Apache-2.0"
homepage = "https://www.cognee.ai"
repository = "https://github.com/topoteretes/cognee"
classifiers = [
    "Development Status :: 4 - Beta",
    "Intended Audience :: Developers",
    "License :: OSI Approved :: Apache Software License",
    "Topic :: Software Development :: Libraries",
    "Operating System :: MacOS :: MacOS X",
    "Operating System :: POSIX :: Linux",
    "Operating System :: Microsoft :: Windows"
]

[tool.poetry.dependencies]
python = ">=3.9.0,<3.12"
openai = "1.14.3"
pydantic = "^2.5.0"
python-dotenv = "1.0.1"
fastapi = "^0.109.2"
uvicorn = "0.22.0"
boto3 = "^1.26.125"
gunicorn = "^20.1.0"
sqlalchemy = "^2.0.21"
instructor = "1.2.1"
networkx = "^3.2.1"
debugpy = "^1.8.0"
pyarrow = "^15.0.0"
pylint = "^3.0.3"
aiosqlite = "^0.20.0"
pandas = "^2.2.0"
greenlet = "^3.0.3"
ruff = "^0.2.2"
filetype = "^1.2.0"
nltk = "^3.8.1"
dlt = "0.4.10"
duckdb = {version = "^0.10.0", extras = ["dlt"]}
overrides = "^7.7.0"
aiofiles = "^23.2.1"
qdrant-client = "^1.9.0"
duckdb-engine = "^0.11.2"
graphistry = "^0.33.5"
tenacity = "^8.2.3"
weaviate-client = "^4.5.4"
scikit-learn = "^1.4.1.post1"
fastembed = "^0.2.5"
pypdf = "^4.1.0"
anthropic = "^0.21.3"
neo4j = "^5.18.0"
jinja2 = "^3.1.3"
matplotlib = "^3.8.3"
nest-asyncio = "^1.6.0"
structlog = "^24.1.0"
tiktoken = "^0.6.0"
dspy-ai = "2.4.3"
posthog = "^3.5.0"
lancedb = "^0.6.10"

importlib-metadata = "6.8.0"
litellm = "^1.37.3"
groq = "^0.5.0"
tantivy = "^0.21.0"
<<<<<<< HEAD
python-multipart = "^0.0.9"
=======
langfuse = "^2.32.0"
spacy = "^3.7.4"
protobuf = "<5.0.0"
langchain-community = "0.0.38"
langchain ="0.1.10"
deepeval = "^0.21.42"
falkordb = "^1.0.4"
>>>>>>> 3fadb277


[tool.poetry.extras]
parquet = ["pyarrow"]
duckdb = ["duckdb"]
filesystem = ["s3fs", "botocore"]
motherduck = ["duckdb", "pyarrow"]
cli = ["pipdeptree", "cron-descriptor"]
weaviate = ["weaviate-client"]
qdrant = ["qdrant-client"]
neo4j = ["neo4j", "py2neo"]
notebook = ["ipykernel","overrides", "ipywidgets", "jupyterlab", "jupyterlab_widgets", "jupyterlab-server", "jupyterlab-git"]

[tool.poetry.group.dev.dependencies]
pytest = "^7.4.0"
pytest-asyncio = "^0.21.1"
coverage = "^7.3.2"
mypy = "^1.7.1"
notebook = "^7.1.1"

[tool.poetry.group.docs.dependencies]
mkdocs = "^1.4.3"
mkdocs-material = {extras = ["imaging"], version = "^9.5.9"}
mkdocstrings = "^0.22.0"
mkdocstrings-python = "^1.1.2"
pytest-examples = "^0.0.10"
mkdocs-jupyter = "^0.24.6"
mkdocs-minify-plugin = "^0.8.0"
mkdocs-redirects = "^1.2.1"

[tool.poetry.group.test-docs.dependencies]
fastapi = "^0.109.2"
diskcache = "^5.6.3"
pandas = "^2.2.0"
tabulate = "^0.9.0"


[tool.ruff] # https://beta.ruff.rs/docs/
line-length = 100
ignore = ["F401"]
ignore-init-module-imports = true

[build-system]
requires = ["poetry-core"]
build-backend = "poetry.core.masonry.api"<|MERGE_RESOLUTION|>--- conflicted
+++ resolved
@@ -65,17 +65,13 @@
 litellm = "^1.37.3"
 groq = "^0.5.0"
 tantivy = "^0.21.0"
-<<<<<<< HEAD
 python-multipart = "^0.0.9"
-=======
 langfuse = "^2.32.0"
 spacy = "^3.7.4"
 protobuf = "<5.0.0"
 langchain-community = "0.0.38"
-langchain ="0.1.10"
 deepeval = "^0.21.42"
 falkordb = "^1.0.4"
->>>>>>> 3fadb277
 
 
 [tool.poetry.extras]
